name: Release

on:
  workflow_dispatch:
    inputs:
      version:
        description: 'Version to release (e.g., 0.1.1)'
        required: true
        type: string

jobs:
  release:
    runs-on: ubuntu-latest
    steps:
      - uses: actions/checkout@v4
        with:
          fetch-depth: 0
          token: ${{ secrets.GITHUB_TOKEN }}

      - name: Set up Python
        uses: actions/setup-python@v5
        with:
          python-version: '3.10'

      - name: Generate Release Notes
        id: generate_notes
        run: |
          LAST_TAG=$(git describe --tags --abbrev=0 2>/dev/null || echo "")

          echo "## What's Changed" > release_notes.md

          # Features
          echo "### 🚀 Features" >> release_notes.md
          if [ -z "$LAST_TAG" ]; then
            git log --pretty=format:"* %s (%h)" --no-merges | grep -i "^feat:" >> release_notes.md || true
          else
            git log ${LAST_TAG}..HEAD --pretty=format:"* %s (%h)" --no-merges | grep -i "^feat:" >> release_notes.md || true
          fi

          # Bug Fixes
          echo -e "\n### 🐛 Bug Fixes" >> release_notes.md
          if [ -z "$LAST_TAG" ]; then
            git log --pretty=format:"* %s (%h)" --no-merges | grep -i "^fix:" >> release_notes.md || true
          else
            git log ${LAST_TAG}..HEAD --pretty=format:"* %s (%h)" --no-merges | grep -i "^fix:" >> release_notes.md || true
          fi

          # Other Changes
          echo -e "\n### 🔧 Other Changes" >> release_notes.md
          if [ -z "$LAST_TAG" ]; then
            git log --pretty=format:"* %s (%h)" --no-merges | grep -iv "^feat:\|^fix:" >> release_notes.md || true
          else
            git log ${LAST_TAG}..HEAD --pretty=format:"* %s (%h)" --no-merges | grep -iv "^feat:\|^fix:" >> release_notes.md || true
          fi

          # Escape content for GitHub Actions
          EOF=$(dd if=/dev/urandom bs=15 count=1 status=none | base64)
          echo "RELEASE_NOTES<<$EOF" >> $GITHUB_ENV
          cat release_notes.md >> $GITHUB_ENV
          echo "$EOF" >> $GITHUB_ENV

      - name: Update version in pyproject.toml
        run: |
          sed -i '/^\[project\]/,/^\[/ s/^version = ".*"/version = "${{ github.event.inputs.version }}"/' pyproject.toml

      - name: Update README version
        run: |
<<<<<<< HEAD
          sed -i "s|narrative-llm-tools @ git+https://github.com/narrative-io/narrative-llm-tools.git@.*|narrative-llm-tools @ git+https://github.com/narrative-io/narrative-llm-tools.git@v${{ github.event.inputs.version }}|" README.md
=======
          sed -i 's/@v[0-9]\+\.[0-9]\+\.[0-9]\+/@v${{ github.event.inputs.version }}/' README.md
>>>>>>> 40d1018f

      - name: Create pull request
        uses: peter-evans/create-pull-request@v7
        with:
          branch: "release-${{ github.event.inputs.version }}"
          title: "Release v${{ github.event.inputs.version }}"
          body: "This pull request bumps the version to v${{ github.event.inputs.version }} and updates the necessary files."
          base: main
          labels: release<|MERGE_RESOLUTION|>--- conflicted
+++ resolved
@@ -65,11 +65,8 @@
 
       - name: Update README version
         run: |
-<<<<<<< HEAD
-          sed -i "s|narrative-llm-tools @ git+https://github.com/narrative-io/narrative-llm-tools.git@.*|narrative-llm-tools @ git+https://github.com/narrative-io/narrative-llm-tools.git@v${{ github.event.inputs.version }}|" README.md
-=======
           sed -i 's/@v[0-9]\+\.[0-9]\+\.[0-9]\+/@v${{ github.event.inputs.version }}/' README.md
->>>>>>> 40d1018f
+
 
       - name: Create pull request
         uses: peter-evans/create-pull-request@v7
