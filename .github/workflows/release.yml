name: Release

on:
  workflow_dispatch:
    inputs:
      version:
        description: 'Version to release (e.g., 0.1.1)'
        required: true
        type: string

jobs:
  release:
    runs-on: ubuntu-latest
    steps:
      - uses: actions/checkout@v4
        with:
          fetch-depth: 0
          token: ${{ secrets.GITHUB_TOKEN }}

      - name: Set up Python
        uses: actions/setup-python@v5
        with:
          python-version: '3.10'

      - name: Generate Release Notes
        id: generate_notes
        run: |
          LAST_TAG=$(git describe --tags --abbrev=0 2>/dev/null || echo "")

          echo "## What's Changed" > release_notes.md

          # Features
          echo "### 🚀 Features" >> release_notes.md
          if [ -z "$LAST_TAG" ]; then
            git log --pretty=format:"* %s (%h)" --no-merges | grep -i "^feat:" >> release_notes.md || true
          else
            git log ${LAST_TAG}..HEAD --pretty=format:"* %s (%h)" --no-merges | grep -i "^feat:" >> release_notes.md || true
          fi

          # Bug Fixes
          echo -e "\n### 🐛 Bug Fixes" >> release_notes.md
          if [ -z "$LAST_TAG" ]; then
            git log --pretty=format:"* %s (%h)" --no-merges | grep -i "^fix:" >> release_notes.md || true
          else
            git log ${LAST_TAG}..HEAD --pretty=format:"* %s (%h)" --no-merges | grep -i "^fix:" >> release_notes.md || true
          fi

          # Other Changes
          echo -e "\n### 🔧 Other Changes" >> release_notes.md
          if [ -z "$LAST_TAG" ]; then
            git log --pretty=format:"* %s (%h)" --no-merges | grep -iv "^feat:\|^fix:" >> release_notes.md || true
          else
            git log ${LAST_TAG}..HEAD --pretty=format:"* %s (%h)" --no-merges | grep -iv "^feat:\|^fix:" >> release_notes.md || true
          fi

          # Escape content for GitHub Actions
          EOF=$(dd if=/dev/urandom bs=15 count=1 status=none | base64)
          echo "RELEASE_NOTES<<$EOF" >> $GITHUB_ENV
          cat release_notes.md >> $GITHUB_ENV
          echo "$EOF" >> $GITHUB_ENV

      - name: Update version in pyproject.toml
        run: |
          sed -i "/^\[project\]/,/^\[.*\]/ s/version = \".*\"/version = \"${{ github.event.inputs.version }}\"/" pyproject.toml

      - name: Update README version
        run: |
          sed -i "s|narrative-llm-tools @ git+https://github.com/narrative-io/narrative-llm-tools.git@.*|narrative-llm-tools @ git+https://github.com/narrative-io/narrative-llm-tools.git@v${{ github.event.inputs.version }}|" README.md

      - name: Commit version update
        run: |
          git config --local user.email "action@github.com"
          git config --local user.name "GitHub Action"
          git add pyproject.toml README.md
          git commit -m "Bump version to ${{ github.event.inputs.version }}"
          git push

      - name: Create version bump branch
        run: |
          BRANCH_NAME="release-${{ github.event.inputs.version }}"
          git checkout -b $BRANCH_NAME
          git config --local user.email "action@github.com"
          git config --local user.name "GitHub Action"
          git add pyproject.toml README.md
          git commit -m "Bump version to ${{ github.event.inputs.version }}"
          git push origin $BRANCH_NAME

      - name: Create pull request
<<<<<<< HEAD
        uses: peter-evans/create-pull-request@v5
=======
        uses: peter-evans/create-pull-request@v7
>>>>>>> 604a7826
        with:
          branch: "release-${{ github.event.inputs.version }}"
          title: "Release v${{ github.event.inputs.version }}"
          body: "This pull request bumps the version to v${{ github.event.inputs.version }} and updates the necessary files."
          base: main
          labels: release<|MERGE_RESOLUTION|>--- conflicted
+++ resolved
@@ -86,11 +86,7 @@
           git push origin $BRANCH_NAME
 
       - name: Create pull request
-<<<<<<< HEAD
-        uses: peter-evans/create-pull-request@v5
-=======
         uses: peter-evans/create-pull-request@v7
->>>>>>> 604a7826
         with:
           branch: "release-${{ github.event.inputs.version }}"
           title: "Release v${{ github.event.inputs.version }}"
